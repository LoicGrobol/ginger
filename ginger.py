--- conflicted
+++ resolved
@@ -22,15 +22,10 @@
   - `mate`       Alias for `conll2009`, used by [mate-tools](http://www.ims.uni-stuttgart.de/forschung/ressourcen/werkzeuge/matetools.en.html)
 
 Output formats
-<<<<<<< HEAD
   - Text formats. Those can't be used without any dependency
     - `ascii`  ASCII-art (using unicode character, because, yes, we are subversive)
     - `tikz`   TikZ code. Use the `positioning`, `calc` and `shapes.multipart` libraries
   - Image formats. Uses cairo, requires dependencies and have different convenrions see README.md
-=======
-  - `ascii`  ASCII-art (using Unicode characters, because, yes, we are subversive)
-  - `tikz`   TikZ code. Use the `positioning`, `calc` and `shapes.multipart` libraries
->>>>>>> master
 
 Example:
   `ginger -f conllu input.conll -t tikz output.tex`
@@ -104,43 +99,37 @@
 
     treebank = [parser(tree) for tree in re.split('\n\n+', in_str.strip()) if tree and not tree.isspace()]
 
-<<<<<<< HEAD
-    if arguments['--to'] in ('tikz', 'ascii'):
+    # Binary outputs
+    if arguments['--to'] in ['png']:
+        if arguments['--to'] == 'png':
+            out_bytes = libtreerender.png(treebank[0])
+        with open(arguments['<out-file>'], 'wb') as out_stream:
+            out_stream.write(out_bytes)
+            # Text outputs
+    else:
         if arguments['--to'] == 'tikz':
             out_str = '\n\n'.join(libtreerender.tikz(t) for t in treebank)
+
         elif arguments['--to'] == 'ascii':
             out_str = '\n\n'.join(libtreerender.ascii_art(t) for t in treebank)
+        else:
+            try:
+                _, formatter = libtreebank.formats[arguments['--to']]
+            except KeyError:
+                logging.error('{argsto!r} is not a supported format'.format(
+                    argsto=arguments['--to']))
+                sys.exit(1)
+
+            if formatter is None:
+                logging.error('{argsto!r} is not supported as an output format'.format(
+                argsto=arguments['--to']))
+                sys.exit(1)
+
+            out_str = '\n\n'.join(formatter(t) for t in treebank)
+
         with smart_open(arguments['<out-file>'], 'w') as out_stream:
             out_stream.write(out_str)
-    else:
-        if arguments['--to'] == 'png':
-            out_bytes = libtreerender.png(treebank[0])
-=======
-    if arguments['--to'] == 'tikz':
-        out_str = '\n\n'.join(libtreerender.tikz(t) for t in treebank)
-
-    elif arguments['--to'] == 'ascii':
-        out_str = '\n\n'.join(libtreerender.ascii_art(t) for t in treebank)
->>>>>>> 1b423cf2
-
-    else:
-        try:
-            _, formatter = libtreebank.formats[arguments['--to']]
-        except KeyError:
-            logging.error('{argsto!r} is not a supported format'.format(
-                argsto=arguments['--to']))
-            sys.exit(1)
-
-        if formatter is None:
-            logging.error('{argsto!r} is not supported as an output format'.format(
-            argsto=arguments['--to']))
-            sys.exit(1)
-
-        out_str = '\n\n'.join(formatter(t) for t in treebank)
-
-    with smart_open(arguments['<out-file>'], 'w') as out_stream:
-        out_stream.write(out_str)
-        out_stream.write('\n')
+            out_stream.write('\n')
 
 
 if __name__ == '__main__':
