import setuptools

<<<<<<< HEAD
import json

with open('package.json', encoding='utf8') as package_json:
    package_metadata = json.load(package_json)

import glob

from setuptools import setup
import itertools
from setuptools.command.install import install as _install
import pip


class install(_install):
    def run(self):
        _install.run(self)
        # Local dependencies
        for dep_path in (spec[6:] for dep, spec in package_metadata["dependencies"].items()
                         if spec.startswith('file:')):
            pip.main(['install', os.path.abspath(dep_path)])


# Getting complex (sub)package dependencies
packages_data = {}
for package, data_patterns_lst in package_metadata["packages_data"].items():
    package_path = package_metadata["packages"][package]
    package_data_path = (
        (
            os.path.relpath(concrete_path, package_path)
            for concrete_path in glob.glob(os.path.join(package_path, data_pattern), recursive=True)
        )
        for data_pattern in data_patterns_lst
    )
    packages_data[package] = list(itertools.chain.from_iterable(package_data_path))

# Ensure that `package.json` is in the root package
packages_data[package_metadata["name"]] = packages_data.get(package_metadata["name"], []) + ['package.json']


setup(
    name=package_metadata["name"],

    version=package_metadata["version"],

    description=package_metadata["description"],

    url=package_metadata["url"],

    author=package_metadata["author"]["name"],
    author_email=package_metadata["author"]["email"],

    license=package_metadata["license"],
    keywords=package_metadata["keywords"],
    classifiers=package_metadata["classifiers"],

    packages=[package_metadata["name"],  *package_metadata["packages"].keys()],
    package_dir={package_metadata["name"]: '.', **package_metadata["packages"]},
    package_data=packages_data,

    install_requires=['{dep}{spec}'.format(dep=dep, spec=spec)
                      for dep, spec in package_metadata["dependencies"].items()
                      if not spec.startswith('file:')],

    extras_require={group: ['{dep}{spec}'.format(dep=dep, spec=spec)
                            for dep, spec in groupdeps.items()
                            if not spec.startswith('file:')]
                    for group, groupdeps in package_metadata["extras"].items()},

    entry_points={
        group: [
            '{name}={command}'.format(name=name, command=command)
            for name, command in epoints.items()
        ]
        for group, epoints in package_metadata["entry_points"].items()
    },

    include_package_data=True
)
=======
setuptools.setup()
>>>>>>> 857db473
<|MERGE_RESOLUTION|>--- conflicted
+++ resolved
@@ -1,84 +1,3 @@
 import setuptools
 
-<<<<<<< HEAD
-import json
-
-with open('package.json', encoding='utf8') as package_json:
-    package_metadata = json.load(package_json)
-
-import glob
-
-from setuptools import setup
-import itertools
-from setuptools.command.install import install as _install
-import pip
-
-
-class install(_install):
-    def run(self):
-        _install.run(self)
-        # Local dependencies
-        for dep_path in (spec[6:] for dep, spec in package_metadata["dependencies"].items()
-                         if spec.startswith('file:')):
-            pip.main(['install', os.path.abspath(dep_path)])
-
-
-# Getting complex (sub)package dependencies
-packages_data = {}
-for package, data_patterns_lst in package_metadata["packages_data"].items():
-    package_path = package_metadata["packages"][package]
-    package_data_path = (
-        (
-            os.path.relpath(concrete_path, package_path)
-            for concrete_path in glob.glob(os.path.join(package_path, data_pattern), recursive=True)
-        )
-        for data_pattern in data_patterns_lst
-    )
-    packages_data[package] = list(itertools.chain.from_iterable(package_data_path))
-
-# Ensure that `package.json` is in the root package
-packages_data[package_metadata["name"]] = packages_data.get(package_metadata["name"], []) + ['package.json']
-
-
-setup(
-    name=package_metadata["name"],
-
-    version=package_metadata["version"],
-
-    description=package_metadata["description"],
-
-    url=package_metadata["url"],
-
-    author=package_metadata["author"]["name"],
-    author_email=package_metadata["author"]["email"],
-
-    license=package_metadata["license"],
-    keywords=package_metadata["keywords"],
-    classifiers=package_metadata["classifiers"],
-
-    packages=[package_metadata["name"],  *package_metadata["packages"].keys()],
-    package_dir={package_metadata["name"]: '.', **package_metadata["packages"]},
-    package_data=packages_data,
-
-    install_requires=['{dep}{spec}'.format(dep=dep, spec=spec)
-                      for dep, spec in package_metadata["dependencies"].items()
-                      if not spec.startswith('file:')],
-
-    extras_require={group: ['{dep}{spec}'.format(dep=dep, spec=spec)
-                            for dep, spec in groupdeps.items()
-                            if not spec.startswith('file:')]
-                    for group, groupdeps in package_metadata["extras"].items()},
-
-    entry_points={
-        group: [
-            '{name}={command}'.format(name=name, command=command)
-            for name, command in epoints.items()
-        ]
-        for group, epoints in package_metadata["entry_points"].items()
-    },
-
-    include_package_data=True
-)
-=======
-setuptools.setup()
->>>>>>> 857db473
+setuptools.setup()