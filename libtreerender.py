--- conflicted
+++ resolved
@@ -3,17 +3,14 @@
 import re
 
 try:
-<<<<<<< HEAD
     import cairocffi as cairo
 except ImportError:  # don't break if cairo is not available
     pass
 
-import libginger
-=======
+try:
     import libginger
 except ImportError:
     from ginger import libginger
->>>>>>> 9a58c33d
 
 
 def tikz(tree: libginger.Tree) -> str:
