--- conflicted
+++ resolved
@@ -1,7 +1,3 @@
-<<<<<<< HEAD
-# Explicitly local directory
-=======
->>>>>>> 4d471e88
 local/
 
 # Byte-compiled / optimized / DLL files
