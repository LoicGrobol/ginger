--- conflicted
+++ resolved
@@ -1,7 +1,3 @@
-<<<<<<< HEAD
-# Explicitly local directory
-=======
->>>>>>> b131ad59
 local/
 
 # Byte-compiled / optimized / DLL files
