--- conflicted
+++ resolved
@@ -165,17 +165,10 @@
     if arguments['--from'] == 'guess' or arguments['--from'] is None:
         arguments['--from'] = libtreebank.guess(in_lst)
 
-    try:
-        parser, _ = libtreebank.formats[arguments['--from']]
-    except KeyError:
-        logging.error('{argsfrom!r} is not a supported format'.format(
-            argsfrom=arguments['--from']))
-        return 1
+    parser, _ = libtreebank.formats.get(arguments['--from'], None)
 
     if parser is None:
-        logging.error('{argsfrom!r} is not supported as an input format'.format(
-            argsfrom=arguments['--from']))
-        return 1
+        raise ValueError(f'{arguments["--to"]!r} is not supported as an input format')
 
     treebank = parser(in_lst)
 
@@ -195,7 +188,6 @@
                                    name_format='{{i}}.{ext}'.format(ext=arguments['--to']))
     # Text outputs
     else:
-<<<<<<< HEAD
         # Text-based graphics
         if arguments['--to'] == 'tikz':
             out_lst = [libtreerender.tikz(t) for t in treebank]
@@ -205,24 +197,10 @@
 
         # Treebank
         else:
-            try:
-                _, formatter = libtreebank.formats[arguments['--to']]
-            except KeyError:
-                logging.error('{argsto!r} is not a supported format'.format(
-                    argsto=arguments['--to']))
-                sys.exit(1)
+            _, formatter = libtreebank.formats.get(arguments['--to'], None)
 
             if formatter is None:
-                logging.error('{argsto!r} is not supported as an output format'.format(
-                argsto=arguments['--to']))
-            return 1
-=======
-        _, formatter = libtreebank.formats.get(arguments['--to'], None)
->>>>>>> 81aaf841
-
-        if formatter is None:
-            logging.error(f'{arguments["--to"]!r} is not supported as an output format')
-            return 1
+                raise ValueError(f'{arguments["--to"]!r} is not supported as an output format')
 
             out_lst = [formatter(t) for t in treebank]
 
