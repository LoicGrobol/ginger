--- conflicted
+++ resolved
@@ -113,7 +113,6 @@
             pass
 
 
-<<<<<<< HEAD
 def directory_multi_output(path: ty.Union[pathlib.Path, str],
                            data: ty.Iterable[ty.Union[str, bytes]],
                            name_format: str = '{i}'):
@@ -153,10 +152,7 @@
         stream.write(file_content)
 
 
-def main_entry_point(argv=sys.argv[1:]):
-=======
 def main_entry_point(argv=None):
->>>>>>> 2f594b6d
     arguments = docopt(__doc__, version=__version__, argv=argv)
     # Since there are no support for default positional arguments in
     # docopt yet. Might be useful for complex default values, too
