Ginger
======

Format conversion and graphical representation of [Universal Dependencies](http://universaldependencies.org) trees.

![2d graphical representation](doc/tree.png)

```
│
│          ┌─────────────┐
│┌────────┐│             │
││        ││             │┌─────────┐    ┌────┐
││    ┌───│┤         ┌───│┤         │┌──┐│    │
↓│    ↓   ↓│         ↓   ↓│         ↓│  ↓│    ↓
ROOT  Je  reconnais  l'  existence  du  kiwi  .
```

## Installation
### Installing dependencies
Ginger depends on
  - [Python](https://www.python.org/): ^3.5
  - [docopt](http://docopt.org/): ^0.6

<<<<<<< HEAD
No installation needed, just run `ginger.py`. Have a look at [the dependencies](#Dependencies)
below, though.

If you want to have it installed at global level, run `pip3 install .`
=======
If you are using a sensible OS, Python 3 should already be installed, though it might be stuck at an older version (looking at you, Debian).
If it is the case : it is a shame, pester you sysadmin until they upgrade.
>>>>>>> 81213a13

If Python 3 is installed, installing ginger through pip (see below) should take care of the other dependencies.

<<<<<<< HEAD
## Dependencies
### Cairo and friends
The direct graphical outputs depend on [cairo](https://www.cairographics.org/), through
[cairocffi](https://pypi.python.org/pypi/cairocffi) (through
[cffi](https://pypi.python.org/pypi/cffi)). These are entirely facultative, and you can install them
the following ways:

  - If you are installing ginger through pip, use `pip3 install .[graphics]`
  - Else, you can install them yourself using `pip3 install cffi cairocffi`, or using your package
    management system of choice

Either way, you will also need to install cairo, but, fortunately, as it is already a dependency of
a lot of software, you probably already have it! If not, see the
[cairo website](https://www.cairographics.org/).

## Usage
=======
### Installing ginger
You don't actually need to install anything if you satisfy the dependencies above, running `python3 ginger.py` should just work.

However, if you want to have it installed at global level to get the `ginger` command in your path
  1. Grab the latest release from [Github](https://github.com/LoicGrobol/ginger/releases/latest)
  2. Unpack it and open a terminal inside the resulting folder
  2. Run `pip3 install .`

You can also install it directly from the tip (unstable but usually safe) of the master branch whith
```bash
pip3 install git+https://github.com/LoicGrobol/ginger/
>>>>>>> 81213a13
```

Test if everything works by running `ginger examples/test.conll`.
The output should be the same as the ASCII-art tree above.

## Usage
```bash
ginger [--from <format>] <in-file> [--to] [<out-file>]
```

### Arguments
  - `<in-file>`   input file (in CoNLL-U format), `-` for standard input
  - `<out-file>`  output file, `-` for standard input (default: `-`)

### Options
  - `-f`, `--from <format>` input file format, see below (default: `guess`)
  - `-t`, `--to <format>`   output file format, see below (default: `ascii`)
  - `-h`, `--help` Get some help

### Examples
  - Print to stdout
  ```
  ginger examples/test.conll
  ```
  - Assume CoNLL-X for input format
  ```
  ginger -f conllx spam.conllx
  ```
  - Output TikZ code
  ```
  ginger examples/test.conll -t tikz
  ```
  - Print to a file
  ```
  ginger examples/test.conll examples/output.asciiart
  ```
  - Pipe in and out
  ```
  cat examples/test.conll | ginger - | less
  ```
  - Get help
  ```
  ginger --help
```

### Input formats
  - `guess` Try to guess the file format, defaults to CoNLL-U

#### CoNLL
  - `conllx` [CoNLL-X format](https://web.archive.org/web/20160814191537/http://ilk.uvt.nl:80/conll/)
  - `conllu` [CoNLL-U format](http://universaldependencies.org/format.html)
  - `conll2009_gold`  [CoNLL-2009 format](http://ufal.mff.cuni.cz/conll2009-st/task-description.html)
    - Takes only the gold columns into account.
    - The P- and -PRED attributes are preserved in the `misc` attribute of the
      intermediate CoNLL-U tree.
  - `conll2009_sys`  [CoNLL-2009 format](http://ufal.mff.cuni.cz/conll2009-st/task-description.html)
    - Takes only the predicted columns into account.
    - The gold columns and the -PRED attributes are preserved in the `misc` attribute of the
      intermediate CoNLL-U tree.

#### Software
Formats used by mainstream NLP tools
  - `talismane`  Outputs of [Talismane](http://redac.univ-tlse2.fr/applications/talismane/talismane_en.html)
  - `mate_gold` Input/Output of [mate-tools](http://www.ims.uni-stuttgart.de/forschung/ressourcen/werkzeuge/matetools.en.html) (actually an alias for `conll2009_gold`)
  - `mate_sys` Input/Output of [mate-tools](http://www.ims.uni-stuttgart.de/forschung/ressourcen/werkzeuge/matetools.en.html) (actually an alias for `conll2009_sys`)

### Output formats
#### Treebanks
  - `conllu` [CoNLL-U format](http://universaldependencies.org/format.html)
  - `conll2009_gold` and `conll2009_sys`  [CoNLL-2009 format](http://ufal.mff.cuni.cz/conll2009-st/task-description.html)
    - `_gold` only fills in the gold columns
    - `_sys` only fills in the predicted columns


Note : no real effort is made to preserve informations that are not relevant to Universal
Dependencies, so this might be information-destructive, e.g. if converting from CoNLL-2009 to
itself, the P- attributes will be dropped.

#### Text-based graphics
These output formats are meant to be used by third-party tools that generate graphic outputs :
  - `ascii` ASCII-art (using Unicode characters, because, yes, we are subversive)
  - `tikz`  TikZ code.
    - Uses the `positioning`, `calc` and `shapes.multipart` libraries. Do not forget to include them in your document.
    - The output is only the `\tikzpicture` part, not a whole compilable document, there is
      [an example](examples/tree.tex) of such a document in `example`.
    - The code is quite verbose since we chose to rely on TikZ' own arithmetic capabilities in order to allow easier edition and reuse of the generated code.

## Development
Development and releases on [Github](https://github.com/loic-grobol/ginger).

### Dependencies
  - No dependencies for the main content
  - The unit tests are in `test/` and use [pytest](http://pytest.org). They are a bit of a joke right now, though.

## License
This licence (the so-called “MIT License”) applies to all the files in this repository.
See also [LICENSE.md](LICENSE.md).

```
Copyright 2017 Loïc Grobol <loic.grobol@gmail.com>

Permission is hereby granted, free of charge, to any person obtaining a copy of this software and
associated documentation files (the "Software"), to deal in the Software without restriction,
including without limitation the rights to use, copy, modify, merge, publish, distribute,
sublicense, and/or sell copies of the Software, and to permit persons to whom the Software is
furnished to do so, subject to the following conditions:

The above copyright notice and this permission notice shall be included in all copies or
substantial portions of the Software.

THE SOFTWARE IS PROVIDED "AS IS", WITHOUT WARRANTY OF ANY KIND, EXPRESS OR IMPLIED, INCLUDING BUT
NOT LIMITED TO THE WARRANTIES OF MERCHANTABILITY, FITNESS FOR A PARTICULAR PURPOSE AND
NONINFRINGEMENT. IN NO EVENT SHALL THE AUTHORS OR COPYRIGHT HOLDERS BE LIABLE FOR ANY CLAIM,
DAMAGES OR OTHER LIABILITY, WHETHER IN AN ACTION OF CONTRACT, TORT OR OTHERWISE, ARISING FROM, OUT
OF OR IN CONNECTION WITH THE SOFTWARE OR THE USE OR OTHER DEALINGS IN THE SOFTWARE.
```<|MERGE_RESOLUTION|>--- conflicted
+++ resolved
@@ -16,25 +16,32 @@
 ```
 
 ## Installation
-### Installing dependencies
+### Basic dependencies
 Ginger depends on
   - [Python](https://www.python.org/): ^3.5
   - [docopt](http://docopt.org/): ^0.6
 
-<<<<<<< HEAD
-No installation needed, just run `ginger.py`. Have a look at [the dependencies](#Dependencies)
-below, though.
-
-If you want to have it installed at global level, run `pip3 install .`
-=======
 If you are using a sensible OS, Python 3 should already be installed, though it might be stuck at an older version (looking at you, Debian).
 If it is the case : it is a shame, pester you sysadmin until they upgrade.
->>>>>>> 81213a13
 
 If Python 3 is installed, installing ginger through pip (see below) should take care of the other dependencies.
 
-<<<<<<< HEAD
-## Dependencies
+### Installing ginger
+You don't actually need to install anything if you satisfy the dependencies above, running `python3 ginger.py` should just work.
+
+However, if you want to have it installed at global level to get the `ginger` command in your path
+  1. Grab the latest release from [Github](https://github.com/LoicGrobol/ginger/releases/latest)
+  2. Unpack it and open a terminal inside the resulting folder
+  2. Run `pip3 install .`
+
+You can also install it directly from the tip (unstable but usually safe) of the master branch whith
+```bash
+pip3 install git+https://github.com/LoicGrobol/ginger/
+```
+
+Test if everything works by running `ginger examples/test.conll`.
+The output should be the same as the ASCII-art tree above.
+
 ### Cairo and friends
 The direct graphical outputs depend on [cairo](https://www.cairographics.org/), through
 [cairocffi](https://pypi.python.org/pypi/cairocffi) (through
@@ -46,27 +53,8 @@
     management system of choice
 
 Either way, you will also need to install cairo, but, fortunately, as it is already a dependency of
-a lot of software, you probably already have it! If not, see the
-[cairo website](https://www.cairographics.org/).
-
-## Usage
-=======
-### Installing ginger
-You don't actually need to install anything if you satisfy the dependencies above, running `python3 ginger.py` should just work.
-
-However, if you want to have it installed at global level to get the `ginger` command in your path
-  1. Grab the latest release from [Github](https://github.com/LoicGrobol/ginger/releases/latest)
-  2. Unpack it and open a terminal inside the resulting folder
-  2. Run `pip3 install .`
-
-You can also install it directly from the tip (unstable but usually safe) of the master branch whith
-```bash
-pip3 install git+https://github.com/LoicGrobol/ginger/
->>>>>>> 81213a13
-```
-
-Test if everything works by running `ginger examples/test.conll`.
-The output should be the same as the ASCII-art tree above.
+a lot of software, you probably already have it!
+If not, see [cairo's installation instructions(https://www.cairographics.org/download/)).
 
 ## Usage
 ```bash
