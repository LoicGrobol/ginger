Ginger
======

Format conversion and graphical representation of [Universal Dependencies](http://universaldependencies.org) trees.

![2d graphical representation](doc/tree.png)

```
│
│          ┌─────────────┐
│┌────────┐│             │
││        ││             │┌─────────┐    ┌────┐
││    ┌───│┤         ┌───│┤         │┌──┐│    │
↓│    ↓   ↓│         ↓   ↓│         ↓│  ↓│    ↓
ROOT  Je  reconnais  l'  existence  du  kiwi  .
```

## Installation
### Basic dependencies
Ginger depends on
  - [Python](https://www.python.org/): ^3.5
  - [docopt](http://docopt.org/): ^0.6

If you are using a sensible OS, Python 3 should already be installed, though it might be stuck at an older version (looking at you, Debian).
If it is the case : it is a shame, pester your sysadmin until they upgrade.

If Python 3 is installed, installing ginger through pip (see below) should take care of the other dependencies.

### Installing ginger
You don't actually need to install anything if you satisfy the dependencies above, running `python3 ginger.py` should just work.

However, if you want to have it installed at global level to get the `ginger` command in your path
  1. Grab the latest release from [Github](https://github.com/LoicGrobol/ginger/releases/latest)
  2. Unpack it and open a terminal inside the resulting folder
<<<<<<< HEAD
  3. Run `pip3 install .`
=======
  3. Run `python3 -m pip install .`
>>>>>>> fbb834a0

You can also install it directly from the tip (unstable but usually safe) of the master branch whith
```bash
python3 -m pip install git+https://github.com/LoicGrobol/ginger/
```

Test if everything works by running `ginger examples/test.conll`.
The output should be the same as the ASCII-art tree above.

### Cairo and friends
The direct graphical outputs depend on [cairo](https://www.cairographics.org/), through
[cairocffi](https://pypi.python.org/pypi/cairocffi) (through
[cffi](https://pypi.python.org/pypi/cffi)). These are entirely facultative, and you can install them
the following ways:

  - Check if cairo is installed (e.g. by running `ldconfig -p | grep libcairo`)
    - If it is not, see [cairo's installation instructions(https://www.cairographics.org/download/))
  - If you are installing ginger through pip, use `pip3 install .[graphics]`
    - This might fail because of pip's quirks (as in installing dependencies in a weird order)
      in that case, try either to install `cffi` manually with pip, or to install `libcffi`
      (presumably using your distro's package manager)
  - Else, you can install them yourself using `pip3 install cffi cairocffi`, or using your package
    management system of choice

Either way, you will also need to install cairo, but, fortunately, .

## Usage
```bash
ginger [--from <format>] <in-file> [--to] [<out-file>]
```

### Arguments
  - `<in-file>`   input file (in CoNLL-U format), `-` for standard input
  - `<out-file>`  output file, `-` for standard input (default: `-`)

### Options
  - `-f`, `--from <format>` input file format, see below (default: `guess`)
  - `-t`, `--to <format>`   output file format, see below (default: `ascii`)
  - `-h`, `--help` Get some help

### Examples
  - Print to stdout
  ```
  ginger examples/test.conll
  ```
  - Assume CoNLL-X for input format
  ```
  ginger -f conllx spam.conllx
  ```
  - Output TikZ code
  ```
  ginger examples/test.conll -t tikz
  ```
  - Print to a file
  ```
  ginger examples/test.conll examples/output.asciiart
  ```
  - Pipe in and out
  ```
  cat examples/test.conll | ginger - | less
  ```
  - Get help
  ```
  ginger --help
```

### Input formats
  - `guess` Try to guess the file format, defaults to CoNLL-U

#### CoNLL
  - `conllu` [CoNLL-U v2 format](http://universaldependencies.org/format.html)
  - `conllx` [CoNLL-X format](https://web.archive.org/web/20160814191537/http://ilk.uvt.nl:80/conll/)
  - `conll2009_gold`  [CoNLL-2009 format](http://ufal.mff.cuni.cz/conll2009-st/task-description.html)
    - Takes only the gold columns into account.
    - The P- and -PRED attributes are preserved in the `misc` attribute of the
      intermediate CoNLL-U tree.
  - `conll2009_sys`  [CoNLL-2009 format](http://ufal.mff.cuni.cz/conll2009-st/task-description.html)
    - Takes only the predicted columns into account.
    - The gold columns and the -PRED attributes are preserved in the `misc` attribute of the
      intermediate CoNLL-U tree.

#### Software
Formats used by mainstream NLP tools
  - `talismane`  Outputs of [Talismane](http://redac.univ-tlse2.fr/applications/talismane/talismane_en.html)
  - `mate_gold` Input/Output of [mate-tools](http://www.ims.uni-stuttgart.de/forschung/ressourcen/werkzeuge/matetools.en.html) (actually an alias for `conll2009_gold`)
  - `mate_sys` Input/Output of [mate-tools](http://www.ims.uni-stuttgart.de/forschung/ressourcen/werkzeuge/matetools.en.html) (actually an alias for `conll2009_sys`)

### Output formats
#### Treebanks
  - `conllu` [CoNLL-U format](http://universaldependencies.org/format.html)
  - `conll2009_gold` and `conll2009_sys`  [CoNLL-2009 format](http://ufal.mff.cuni.cz/conll2009-st/task-description.html)
    - `_gold` only fills in the gold columns
    - `_sys` only fills in the predicted columns


Note : no real effort is made to preserve informations that are not relevant to Universal
Dependencies, so this might be information-destructive, e.g. if converting from CoNLL-2009 to
itself, the P- attributes will be dropped.

#### Text-based graphics
These output formats are meant to be used by third-party tools that generate graphic outputs :
  - `ascii` ASCII-art (using Unicode characters, because, yes, we are subversive)
  - `tikz`  TikZ code.
    - Uses the `positioning`, `calc` and `shapes.multipart` libraries. Do not forget to include them in your document.
    - The output is only the `\tikzpicture` part, not a whole compilable document, there is
      [an example](examples/tree.tex) of such a document in `example`.
    - The code is quite verbose since we chose to rely on TikZ' own arithmetic capabilities in order to allow easier edition and reuse of the generated code.

## Development
Development and releases on [Github](https://github.com/loic-grobol/ginger).

## Further notes
  - When importing non-CoNLL-U treebanks, node forms with spaces are considered to be fixed expressions, and are treated according to [UD guidelines](http://universaldependencies.org/u/dep/fixed.html) by splitting them in single-token nodes linked by `fixed` dependencies
    This mean that the exceptions mentioned in [the UDv2 guidelines](http://universaldependencies.org/v2/segmentation.html) are not supported for those imports.
    They are supported when importing from CoNLL-U, though.


## License
This licence (the so-called “MIT License”) applies to all the files in this repository.
See also [LICENSE.md](LICENSE.md).

```
Copyright 2017 Loïc Grobol <loic.grobol@gmail.com>

Permission is hereby granted, free of charge, to any person obtaining a copy of this software and
associated documentation files (the "Software"), to deal in the Software without restriction,
including without limitation the rights to use, copy, modify, merge, publish, distribute,
sublicense, and/or sell copies of the Software, and to permit persons to whom the Software is
furnished to do so, subject to the following conditions:

The above copyright notice and this permission notice shall be included in all copies or
substantial portions of the Software.

THE SOFTWARE IS PROVIDED "AS IS", WITHOUT WARRANTY OF ANY KIND, EXPRESS OR IMPLIED, INCLUDING BUT
NOT LIMITED TO THE WARRANTIES OF MERCHANTABILITY, FITNESS FOR A PARTICULAR PURPOSE AND
NONINFRINGEMENT. IN NO EVENT SHALL THE AUTHORS OR COPYRIGHT HOLDERS BE LIABLE FOR ANY CLAIM,
DAMAGES OR OTHER LIABILITY, WHETHER IN AN ACTION OF CONTRACT, TORT OR OTHERWISE, ARISING FROM, OUT
OF OR IN CONNECTION WITH THE SOFTWARE OR THE USE OR OTHER DEALINGS IN THE SOFTWARE.
```<|MERGE_RESOLUTION|>--- conflicted
+++ resolved
@@ -32,11 +32,7 @@
 However, if you want to have it installed at global level to get the `ginger` command in your path
   1. Grab the latest release from [Github](https://github.com/LoicGrobol/ginger/releases/latest)
   2. Unpack it and open a terminal inside the resulting folder
-<<<<<<< HEAD
-  3. Run `pip3 install .`
-=======
   3. Run `python3 -m pip install .`
->>>>>>> fbb834a0
 
 You can also install it directly from the tip (unstable but usually safe) of the master branch whith
 ```bash
