{
    "name": "ginger",
    "version": "0.7.0",
    "description": "Format conversion and graphical representation of [Universal Dependencies](http://universaldependencies.org) trees.",
    "url": "https://github.com/loic-grobol/ginger",

    "author":{
            "name": "Loïc Grobol",
            "email": "loic.grobol@gmail.com"
        },

    "license": "MIT",
    "keywords": ["nlp", "syntax", "universal dependencies"],

    "classifiers": [
        "Development Status :: 3 - Alpha",
        "Environment :: Console",
        "License :: OSI Approved :: MIT License"
    ],

<<<<<<< HEAD
    "dependencies": {},
=======
    "dependencies": {"docopt": ""},
>>>>>>> 81213a13
    "extras": {"graphics": {"cffi": "", "cairocffi": ""}},

    "files": [],

    "packages": {},
    "packages_data": {},

    "entry_points": {
        "console_scripts": {
            "ginger": "ginger.ginger:main_entry_point"
        }
    }
}<|MERGE_RESOLUTION|>--- conflicted
+++ resolved
@@ -18,11 +18,7 @@
         "License :: OSI Approved :: MIT License"
     ],
 
-<<<<<<< HEAD
-    "dependencies": {},
-=======
     "dependencies": {"docopt": ""},
->>>>>>> 81213a13
     "extras": {"graphics": {"cffi": "", "cairocffi": ""}},
 
     "files": [],
